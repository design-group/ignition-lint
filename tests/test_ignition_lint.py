import unittest
import os
import sys
from unittest.mock import patch
<<<<<<< HEAD
=======
import glob
from io import StringIO
>>>>>>> e022e233

# Add the src directory to the PYTHONPATH
sys.path.insert(0, os.path.abspath(os.path.join(os.path.dirname(__file__), "../src")))

import ignition_lint

class JsonLinterTests(unittest.TestCase):
    def setUp(self):
        self.linter = ignition_lint.JsonLinter("PascalCase", "camelCase", None, None)

    def test_lint_file_with_valid_json(self):
        file_path = "./tests/cases/PreferredStyle/view.json"
        expected_errors = {"components": [], "parameters": []}

        with patch("builtins.open", create=True) as mock_open:
            mock_file = mock_open.return_value.__enter__.return_value
            mock_file.read.return_value = '{"key": "value"}'
            mock_file.__exit__.return_value = None

            lint_errors = self.linter.lint_file(file_path)

            mock_open.assert_called_once_with(file_path, "r")
            mock_file.read.assert_called_once()
            self.assertEqual(lint_errors, 0)
            self.assertEqual(self.linter.errors, expected_errors)

    def test_lint_file_with_invalid_json(self):
        file_path = "./nonexistent/test/view.json"
        expected_errors = 0

        with patch("builtins.open", create=True) as mock_open:
            mock_file = mock_open.return_value.__enter__.return_value
            mock_file.read.return_value = '{"key": "value}'
            mock_file.__exit__.return_value = None

            errors = self.linter.lint_file(file_path)

            self.assertEqual(errors, expected_errors)

    def test_check_component_names_with_valid_component_names(self):
        data = {
            "meta": {"name": "root"},
            "children": {
                "meta": {"ValidName": "value"},
                "props": {
                    "params": {
                        "param1": "value1",
                        "param2": "value2"
                    }
                }
            }
        }
        expected_errors = {"components": [], "parameters": []}

        self.linter.check_component_names(data, self.linter.errors)

        self.assertEqual(self.linter.errors, expected_errors)

    def test_check_component_names_with_invalid_component_names(self):
        data = {
            "meta": {"name": "root"},
            "children": {
                "meta": {"name": "invalidChildName1"},
                "props": {
                    "params": {
                        "param1": "value1",
                        "param2": "value2"
                    }
                }
            }
        }
        expected_errors = {"components": ["root/invalidChildName1"], "parameters": []}

        self.linter.check_component_names(data, self.linter.errors)

        self.assertEqual(self.linter.errors, expected_errors)

    def test_check_parameter_names_with_valid_parameter_names(self):
        data = {
            "param1": "value1",
            "param2": "value2"
        }
        expected_errors = {"components": [], "parameters": []}

        self.linter.check_parameter_names(data, self.linter.errors)

        self.assertEqual(self.linter.errors, expected_errors)

    def test_check_parameter_names_with_invalid_parameter_names(self):
        data = {
            "Param1": "value1",
            "Param2": "value2"
        }
        expected_errors = {"components": [], "parameters": ["Param1", "Param2"]}

        self.linter.check_parameter_names(data, self.linter.errors)

        self.assertEqual(self.linter.errors, expected_errors)

    def test_main_with_multiple_files(self):
        file_paths = ["./tests/cases/camelCase/view.json", "./tests/cases/PascalCase/view.json"]
        expected_errors = {
            "./tests/cases/camelCase/view.json":
                [
                    "- root/iconCamelCase",
                    "- view.custom.customViewParam",
                    "- view.params.viewParam",
                    "- root/iconCamelCase.custom.componentCustomParam",
                    "- root.custom.rootCustomParam"
                ],
            "./tests/cases/PascalCase/view.json":
                []
            }
        with patch("sys.stdout", new_callable=StringIO) as mock_stdout:
            with patch("sys.argv", ["ignition_lint.py", "--files"] + [" ".join(file_paths)] + ["--component-style", "PascalCase", "--parameter-style", "PascalCase"]):  # Run ignition_lint.py with the specified file paths as arguments
                try:
                    ignition_lint.main()
                except SystemExit:
                    pass

                output = mock_stdout.getvalue().strip()
                lines = output.split("\n")

            errors_dict = {file_path: [] for file_path in file_paths}

            for line in lines:
                if line.startswith("Error in file: "):
                    current_file_path = line.replace("Error in file: ", "").strip()
                elif line.strip().startswith("-"):
                    errors_dict[current_file_path].append(line.strip())

            self.assertEqual(len(errors_dict[file_paths[0]]), len(expected_errors[file_paths[0]]))
            self.assertEqual(len(errors_dict[file_paths[1]]), len(expected_errors[file_paths[1]]))

    def test_lint_file_with_glob_pattern(self):
        valid_file_path = "**/PreferredStyle/view.json"
        invalid_file_path = "nonexistent/**/view.json"

        self.linter.lint_file(valid_file_path)
        self.assertEqual(self.linter.files_linted, 1)

        self.linter.lint_file(invalid_file_path)
        self.assertEqual(self.linter.files_linted, 1)
    
        
if __name__ == "__main__":
    unittest.main()<|MERGE_RESOLUTION|>--- conflicted
+++ resolved
@@ -2,11 +2,8 @@
 import os
 import sys
 from unittest.mock import patch
-<<<<<<< HEAD
-=======
 import glob
 from io import StringIO
->>>>>>> e022e233
 
 # Add the src directory to the PYTHONPATH
 sys.path.insert(0, os.path.abspath(os.path.join(os.path.dirname(__file__), "../src")))
